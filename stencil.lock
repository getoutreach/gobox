version: v1.35.0
modules:
    - name: github.com/getoutreach/devbase
      url: https://github.com/getoutreach/devbase
      version: v2.14.0
    - name: github.com/getoutreach/stencil-actions
      url: https://github.com/getoutreach/stencil-actions
      version: v0.3.0
    - name: github.com/getoutreach/stencil-base
      url: https://github.com/getoutreach/stencil-base
      version: v0.12.0
    - name: github.com/getoutreach/stencil-circleci
      url: https://github.com/getoutreach/stencil-circleci
      version: v1.10.0
    - name: github.com/getoutreach/stencil-discovery
      url: https://github.com/getoutreach/stencil-discovery
      version: v1.7.0
    - name: github.com/getoutreach/stencil-golang
      url: https://github.com/getoutreach/stencil-golang
<<<<<<< HEAD
      version: v1.13.0-rc.1
=======
      version: v1.12.0
>>>>>>> 438882d2
    - name: github.com/getoutreach/stencil-outreach
      url: https://github.com/getoutreach/stencil-outreach
      version: v0.11.0
    - name: github.com/getoutreach/stencil-pipeline
      url: https://github.com/getoutreach/stencil-pipeline
      version: v1.1.0
files:
    - name: .circleci/config.yml
      template: .circleci/config.yml.tpl
      module: github.com/getoutreach/stencil-circleci
    - name: .editorconfig
      template: .editorconfig.tpl
      module: github.com/getoutreach/stencil-base
    - name: .gitattributes
      template: .gitattributes.tpl
      module: github.com/getoutreach/stencil-golang
    - name: .github/CODEOWNERS
      template: .github/CODEOWNERS.tpl
      module: github.com/getoutreach/stencil-base
    - name: .github/dependabot.yml
      template: .github/dependabot.yml.tpl
      module: github.com/getoutreach/stencil-golang
    - name: .github/pull_request_template.md
      template: .github/pull_request_template.md.tpl
      module: github.com/getoutreach/stencil-base
    - name: .github/workflows/pull_request-shared-actions.yaml
      template: .github/workflows/pull_request-shared-actions.yaml.tpl
      module: github.com/getoutreach/stencil-actions
    - name: .gitignore
      template: .gitignore.tpl
      module: github.com/getoutreach/stencil-base
    - name: .prettierignore
      template: .prettierignore.tpl
      module: github.com/getoutreach/stencil-golang
    - name: .prettierrc.yaml
      template: .prettierrc.yaml.tpl
      module: github.com/getoutreach/stencil-golang
    - name: .releaserc.yaml
      template: .releaserc.yaml.tpl
      module: github.com/getoutreach/stencil-base
    - name: .tool-versions
      template: .tool-versions.tpl
      module: github.com/getoutreach/stencil-base
    - name: .vscode/extensions.json
      template: .vscode/extensions.json.tpl
      module: github.com/getoutreach/stencil-golang
    - name: .vscode/launch.json
      template: .vscode/launch.json.tpl
      module: github.com/getoutreach/stencil-golang
    - name: .vscode/outreach.code-snippets
      template: .vscode/outreach.code-snippets.tpl
      module: github.com/getoutreach/stencil-outreach
    - name: .vscode/private.env
      template: .vscode/private.env.tpl
      module: github.com/getoutreach/stencil-golang
    - name: .vscode/settings.json
      template: .vscode/settings.json.tpl
      module: github.com/getoutreach/stencil-golang
    - name: CONTRIBUTING.md
      template: CONTRIBUTING.md.tpl
      module: github.com/getoutreach/stencil-base
    - name: LICENSE
      template: LICENSE.tpl
      module: github.com/getoutreach/stencil-base
    - name: Makefile
      template: Makefile.tpl
      module: github.com/getoutreach/stencil-golang
    - name: README.md
      template: README.md.tpl
      module: github.com/getoutreach/stencil-base
    - name: devenv.yaml
      template: devenv.yaml.tpl
      module: github.com/getoutreach/stencil-golang
    - name: go.mod
      template: go.mod.tpl
      module: github.com/getoutreach/stencil-golang
    - name: opslevel.yml
      template: opslevel.yml.tpl
      module: github.com/getoutreach/stencil-outreach
    - name: package.json
      template: package.json.tpl
      module: github.com/getoutreach/stencil-base
    - name: scripts/devbase.sh
      template: scripts/devbase.sh.tpl
      module: github.com/getoutreach/devbase
    - name: scripts/golangci.yml
      template: scripts/golangci.yml.tpl
      module: github.com/getoutreach/stencil-golang
    - name: scripts/shell-wrapper.sh
      template: scripts/shell-wrapper.sh.tpl
      module: github.com/getoutreach/devbase<|MERGE_RESOLUTION|>--- conflicted
+++ resolved
@@ -17,11 +17,7 @@
       version: v1.7.0
     - name: github.com/getoutreach/stencil-golang
       url: https://github.com/getoutreach/stencil-golang
-<<<<<<< HEAD
-      version: v1.13.0-rc.1
-=======
       version: v1.12.0
->>>>>>> 438882d2
     - name: github.com/getoutreach/stencil-outreach
       url: https://github.com/getoutreach/stencil-outreach
       version: v0.11.0
