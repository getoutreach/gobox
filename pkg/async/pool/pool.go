package pool

import (
	"context"
	"sync"
	"time"

	"github.com/getoutreach/gobox/pkg/events"

	"github.com/getoutreach/gobox/pkg/async"
	"github.com/getoutreach/gobox/pkg/log"
	"github.com/getoutreach/gobox/pkg/orerr"
)

// Option allows to functional options pattern to configure pool
type Option interface {
	Apply(*Options)
}

// OptionFunc help to implement Option interface
type OptionFunc func(*Options)

// Apply implementation of Option interface
func (of OptionFunc) Apply(opts *Options) {
	of(opts)
}

// SizeFunc tells the pool whether it should increase or decrease number of workers
type SizeFunc func() int

// ConstantSize provides
func ConstantSize(size int) OptionFunc {
	return func(opts *Options) {
		opts.Size = func() int {
			return size
		}
	}
}

// Size helps to set Size option
func Size(sizeFunc SizeFunc) OptionFunc {
	return func(opts *Options) {
		opts.Size = sizeFunc
	}
}

// BufferLength helps to set BufferLength option
func BufferLength(size int) OptionFunc {
	return func(opts *Options) {
		opts.BufferLength = size
	}
}

// ResizeEvery helps to set ResizeEvery option
func ResizeEvery(d time.Duration) OptionFunc {
	return func(opts *Options) {
		opts.ResizeEvery = d
	}
}

// ScheduleBehavior defines the behavior of pool Schedule method
type ScheduleBehavior func(context.Context, chan unit, async.Runner) error

// Apply implementation of Option interface
func (sb ScheduleBehavior) Apply(opts *Options) {
	opts.ScheduleBehavior = sb
}

// RejectWhenFull tries to schedule async.Runner for period when context is alive
// When underlying buffered channel is full then it cancels the context with orerr.LimitExceededError
var RejectWhenFull = ScheduleBehavior(func(ctx context.Context, queue chan unit, r async.Runner) error {
	ctx, cancel := orerr.CancelWithError(ctx)
	select {
	case <-ctx.Done():
		return r.Run(ctx)
	case queue <- unit{Context: ctx, Runner: r}:
		return nil
	default:
		cancel(orerr.LimitExceededError{
			Kind: "PoolQueue",
		})
		return r.Run(ctx)
	}
})

// WaitWhenFull tries to schedule async.Runner for period when context is alive
// It blocks When underlying buffered channel is full
var WaitWhenFull = ScheduleBehavior(func(ctx context.Context, queue chan unit, r async.Runner) error {
	select {
	case <-ctx.Done():
		return r.Run(ctx)
	case queue <- unit{Context: ctx, Runner: r}:
		return nil
	}
})

// A Options provides pool configuration
type Options struct {
	// Size allows to dynamically resolve number of workers that should spawned
	Size SizeFunc

	// ResizeEvery defined intervals when pool will be resized (shrank or grown)
	ResizeEvery time.Duration

	// ScheduleBehavior defines how exactly will Schedule method behave.
	// The WaitWhenFull is used by default if no value is provided
	ScheduleBehavior ScheduleBehavior

	// BufferLength defines size of buffered channel queue
	BufferLength int

	// Pool name for logging reasons
	Name string
}

// Pool structure
type Pool struct {
	// Protects the context during cancelation
	cancel  func(error)
	context context.Context
	closed  chan struct{}
	opts    *Options
	queue   chan unit
	wg      *sync.WaitGroup
}

// New creates new instance of Pool and start goroutine that will spawn the workers
// Call Close() to release pool resource
func New(ctx context.Context, options ...Option) *Pool {
	// default values
	var opts = &Options{
		ScheduleBehavior: WaitWhenFull,
		ResizeEvery:      1 * time.Minute,
		Name:             "default",
		BufferLength:     10 * 1000,
	}
	ConstantSize(1000).Apply(opts)

	for _, o := range options {
		o.Apply(opts)
	}

	ctx, cancel := orerr.CancelWithError(ctx)
	p := &Pool{
		wg:      new(sync.WaitGroup),
		queue:   make(chan unit, opts.BufferLength),
		opts:    opts,
		cancel:  cancel,
		context: ctx,
		closed:  make(chan struct{}),
	}
	p.wg.Add(1)
	go p.run(ctx)
	return p
}

func (p *Pool) run(ctx context.Context) {
	defer p.wg.Done()
	var (
		prevSize, delta, size int
		cancellations         = cancellations{}
	)
	for ctx.Err() == nil {
		size = p.opts.Size()
		delta = size - prevSize
		if delta < 0 {
			// Cancel some workers
			cancellations = cancellations.Shrink(-delta)
		} else if delta > 0 {
			// Spawn new workers
			for i := 0; i < delta; i++ {
				workerCtx, cancel := context.WithCancel(ctx)
				cancellations = append(cancellations, cancel)
				p.wg.Add(1)
				go p.worker(workerCtx)
			}
		}
		if prevSize != 0 && prevSize != size {
			log.Info(ctx, "async.pool resized",
				log.F{
					"pool":     p.opts.Name,
					"size":     size,
					"previous": prevSize,
				},
			)
		}
		prevSize = size

		select {
		case <-time.After(p.opts.ResizeEvery):
			continue
		case <-p.closed:
			return
		case <-ctx.Done():
			return
		}
	}
}

func (p *Pool) worker(ctx context.Context) {
	defer p.wg.Done()
	var (
		u unit
	)
	for {
		select {
		case u = <-p.queue:
<<<<<<< HEAD
			//nolint:errcheck
			_ = u.Runner.Run(u.Context)
=======
			err = u.Runner.Run(u.Context)
			if err != nil {
				//nolint:errcheck
				p.log(u.Context, err)
			}
		case <-p.closed:
			return
>>>>>>> ef5f7944
		case <-ctx.Done():
			return
		}
	}
}

// Close blocks until all workers finshes current items and terminates
func (p *Pool) Close() {
	p.wg.Wait()
	p.cancel(&orerr.ShutdownError{Err: context.Canceled})
	close(p.closed)
}

// Schedule tries to schedule runner for processing in the pool
// It is required to check provided context for an error.
// The async.Runner interface will be called in all cases:
// - When item gets successfully scheduled and withdrawn by worker
// - When the given context is Done and item is not scheduled (Timeout, buffered queue full)
// - When pool is in shutdown phase.
func (p *Pool) Schedule(ctx context.Context, r async.Runner) error {
	// Check whether pool is alive
	select {
	case <-p.closed:
		ctxErr, cancel := orerr.CancelWithError(ctx)
		cancel(p.context.Err())
<<<<<<< HEAD
		return r.Run(ctxErr)
=======
		return p.log(ctxErr, r.Run(ctxErr))
	default:
		return p.log(ctx, p.opts.ScheduleBehavior(ctx, p.queue, r))
	}
}

func (p *Pool) log(ctx context.Context, err error) error {
	if err == nil {
		return nil
>>>>>>> ef5f7944
	}
	return p.opts.ScheduleBehavior(ctx, p.queue, r)
}

type cancellations []context.CancelFunc

// Shrink reduces size of slice and calls context.CancelFunc on those that will be removed
func (c cancellations) Shrink(by int) cancellations {
	if by == 0 {
		return c
	}
	l := len(c)
	for i := l - by; i < l; i++ {
		c[i]()
	}
	if by >= l {
		return c[:0]
	}
	c = c[:(len(c) - by)]
	return c
}

type unit struct {
	Context context.Context
	Runner  async.Runner
}

type loggingScheduler struct {
	Inner Scheduler
	Name  string
}

func (w *loggingScheduler) Schedule(ctx context.Context, r async.Runner) error {
	return w.log(ctx, w.Inner.Schedule(ctx, async.Func(func(ctx context.Context) error {
		return w.log(ctx, r.Run(ctx))
	})))
}

// WithLogging creates a scheduler which logs the errors returned from the scheduling as well as executing phase
func WithLogging(name string, s Scheduler) Scheduler {
	return &loggingScheduler{Name: name, Inner: s}
}

func (w *loggingScheduler) log(ctx context.Context, err error) error {
	if err == nil {
		return nil
	}
	log.Error(ctx, "async.pool runner error", log.F{"pool": w.Name}, events.NewErrorInfo(err))
	return err
}<|MERGE_RESOLUTION|>--- conflicted
+++ resolved
@@ -205,18 +205,10 @@
 	for {
 		select {
 		case u = <-p.queue:
-<<<<<<< HEAD
 			//nolint:errcheck
 			_ = u.Runner.Run(u.Context)
-=======
-			err = u.Runner.Run(u.Context)
-			if err != nil {
-				//nolint:errcheck
-				p.log(u.Context, err)
-			}
 		case <-p.closed:
 			return
->>>>>>> ef5f7944
 		case <-ctx.Done():
 			return
 		}
@@ -242,19 +234,7 @@
 	case <-p.closed:
 		ctxErr, cancel := orerr.CancelWithError(ctx)
 		cancel(p.context.Err())
-<<<<<<< HEAD
 		return r.Run(ctxErr)
-=======
-		return p.log(ctxErr, r.Run(ctxErr))
-	default:
-		return p.log(ctx, p.opts.ScheduleBehavior(ctx, p.queue, r))
-	}
-}
-
-func (p *Pool) log(ctx context.Context, err error) error {
-	if err == nil {
-		return nil
->>>>>>> ef5f7944
 	}
 	return p.opts.ScheduleBehavior(ctx, p.queue, r)
 }
